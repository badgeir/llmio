from typing import Literal, Optional, Callable, Type, Any
from dataclasses import dataclass
import textwrap
from datetime import datetime
from inspect import isclass, signature

import jinja2
import pydantic
import openai
from polyfactory.factories.pydantic_factory import ModelFactory

from llmio import model, prompts


ENGINES = {
    "gpt-3.5-turbo",
    "gpt-4",
}


@dataclass
class Command:
    function: Callable

    @property
    def name(self):
        return self.function.__name__

    @property
    def is_pydantic_input(self):
        return bool(
            len(self.input_annotations) == 1
            and issubclass(list(self.input_annotations.values())[0], pydantic.BaseModel)
        )

    @property
    def is_pydantic_output(self):
        annotation = self.function.__annotations__["return"]
        if isclass(annotation) and issubclass(annotation, pydantic.BaseModel):
            return True
        return False

    @property
    def input_annotations(self):
        return {
            name: annotation
            for name, annotation in self.function.__annotations__.items()
            if name not in {"return", "state"}
        }

    @property
    def params(self) -> pydantic.BaseModel:
        if self.is_pydantic_input:
            return list(self.input_annotations.values())[0]

        return model.model_from_function(self.function)

    @property
    def returns(self) -> Type[pydantic.BaseModel]:
        annotation = self.function.__annotations__["return"]
        if isclass(annotation) and issubclass(annotation, pydantic.BaseModel):
            return annotation

        return pydantic.create_model("Result", result=(annotation, ...))

    @property
    def description(self):
        if self.function.__doc__ is None:
            return ""
        return textwrap.dedent(self.function.__doc__).strip()

    def explain(self):
        return jinja2.Template(
            prompts.DEFAULT_COMMAND_PROMPT,
            trim_blocks=True,
            lstrip_blocks=True,
        ).render(
            name=self.name,
            description=self.description,
            params=[
                (
                    key,
                    value["type"],
                    value.get("description", "-"),
                    key in self.params.schema()["required"],
                )
                for key, value in self.params.schema()["properties"].items()
            ],
            returns=[
                (key, value["type"], value.get("description", "-"))
                for key, value in self.returns.schema()["properties"].items()
            ],
            mock_data=self.mock_data().json(),
        )

    def command_model(self) -> Any:
        return pydantic.create_model(
            "Model", command=(Literal[self.name], ...), params=(self.params, ...)
        )

    def mock_data(self):
        class Mocker(ModelFactory):
            __model__ = self.command_model()

        return Mocker.build()

    def execute(self, params, state=None):
        kwargs = {}
        if "state" in signature(self.function).parameters:
            kwargs["state"] = state

        if self.is_pydantic_input:
            result = self.function(params, **kwargs)
        else:
            result = self.function(**params.dict(), **kwargs)

        if self.is_pydantic_output:
            return result
        return self.returns(result=result)


class Assistant:
    def __init__(
        self,
        key: str,
        description: str,
        engine: str = "gpt-4",
        command_header: Optional[str] = None,
    ):
        openai.api_key = key

        if engine not in ENGINES:
            raise ValueError(f"Unknown engine {engine}")

        self.engine = engine
        self.description = description
        self.commands: list[Command] = []

        if command_header is None:
            self.command_header = prompts.DEFAULT_COMMAND_HEADER
        else:
            self.command_header = command_header

        self._prompt_inspectors: list[Callable] = []
        self._output_inspectors: list[Callable] = []
<<<<<<< HEAD

    @property
    def description(self) -> str:
        return self.short_description
=======
>>>>>>> c5e72806

    def system_prompt(self) -> str:
        return jinja2.Template(
            prompts.DEFAULT_SYSTEM_PROMPT,
            trim_blocks=True,
            lstrip_blocks=True,
        ).render(
            description=self.description,
            command_header=self.command_header,
            commands=self.commands,
            current_time=datetime.now().isoformat(),
        )

    def _get_system_prompt(self) -> dict[str, str]:
        return {"role": "system", "content": self.system_prompt()}

    def create_prompt(
        self, message_history: list[dict[str, str]]
    ) -> list[dict[str, str]]:
        return [
            self._get_system_prompt(),
            *message_history,
        ]

<<<<<<< HEAD
    def command(self):
        def wrapper(function: Callable):
            input_annotations = {
                name: annotation
                for name, annotation in function.__annotations__.items()
                if name not in {"return", "state"}
            }
=======
    def command(self, function: Callable):
        input_annotations = {
            name: annotation
            for name, annotation in function.__annotations__.items()
            if name not in {"return", "state"}
        }
>>>>>>> c5e72806

        assert (
            len(input_annotations) == 1
            and issubclass(list(input_annotations.values())[0], pydantic.BaseModel)
        ) or (
            not any(
                issubclass(annotation, pydantic.BaseModel)
                for annotation in input_annotations.values()
            )
        )

        assert "return" in function.__annotations__

        self.commands.append(
            Command(function=function),
        )
        return function

    def inspect_prompt(self, function: Callable):
        self._prompt_inspectors.append(function)
        return function

    def inspect_output(self, function: Callable):
        self._output_inspectors.append(function)
        return function

    def _run_prompt_inspectors(self, prompt: list[dict[str, str]], state) -> None:
        for inspector in self._prompt_inspectors:
            kwargs = {}
            if "state" in signature(inspector).parameters:
                kwargs["state"] = state
            inspector(prompt, **kwargs)

    def _run_content_inspectors(self, content: str, state) -> None:
        for inspector in self._output_inspectors:
            kwargs = {}
            if "state" in signature(inspector).parameters:
                kwargs["state"] = state
            inspector(content, **kwargs)

    def inspect_prompt(self):
        def wrapper(function: Callable):
            self._prompt_inspectors.append(function)
            return function

        return wrapper

    def inspect_output(self):
        def wrapper(function: Callable):
            self._output_inspectors.append(function)
            return function

        return wrapper

    def _run_prompt_inspectors(self, prompt: list[dict[str, str]], state) -> None:
        for inspector in self._prompt_inspectors:
            kwargs = {}
            if "state" in signature(inspector).parameters:
                kwargs["state"] = state
            inspector(prompt, **kwargs)

    def _run_content_inspectors(self, content: str, state) -> None:
        for inspector in self._output_inspectors:
            kwargs = {}
            if "state" in signature(inspector).parameters:
                kwargs["state"] = state
            inspector(content, **kwargs)

    def speak(
        self,
        message: str,
        history: Optional[list[dict[str, str]]] = None,
        state=None,
        role="user",
    ) -> tuple[str, list[dict[str, str]]]:
        if history is None:
            history = []
        history = history[:]
        history.append(
            {
                "role": role,
                "content": message,
            }
        )

        prompt = self.create_prompt(history)
        self._run_prompt_inspectors(prompt, state)

        result = openai.ChatCompletion.create(
            model=self.engine,
            messages=prompt,
        )
        content = result["choices"][0]["message"]["content"]
        self._run_content_inspectors(content, state)

        history.append(
            {
                "role": "assistant",
                "content": content,
            }
        )
        for command in self.commands:
            cmd_model = command.command_model()
            try:
                inputs = cmd_model.parse_raw(content)
            except pydantic.ValidationError:
                continue
            result = command.execute(inputs.params, state=state)
            return self.speak(
                result.json(),
                history=history,
                role="system",
                state=state,
            )
        return content, history<|MERGE_RESOLUTION|>--- conflicted
+++ resolved
@@ -143,13 +143,6 @@
 
         self._prompt_inspectors: list[Callable] = []
         self._output_inspectors: list[Callable] = []
-<<<<<<< HEAD
-
-    @property
-    def description(self) -> str:
-        return self.short_description
-=======
->>>>>>> c5e72806
 
     def system_prompt(self) -> str:
         return jinja2.Template(
@@ -174,22 +167,12 @@
             *message_history,
         ]
 
-<<<<<<< HEAD
-    def command(self):
-        def wrapper(function: Callable):
-            input_annotations = {
-                name: annotation
-                for name, annotation in function.__annotations__.items()
-                if name not in {"return", "state"}
-            }
-=======
     def command(self, function: Callable):
         input_annotations = {
             name: annotation
             for name, annotation in function.__annotations__.items()
             if name not in {"return", "state"}
         }
->>>>>>> c5e72806
 
         assert (
             len(input_annotations) == 1
@@ -215,34 +198,6 @@
     def inspect_output(self, function: Callable):
         self._output_inspectors.append(function)
         return function
-
-    def _run_prompt_inspectors(self, prompt: list[dict[str, str]], state) -> None:
-        for inspector in self._prompt_inspectors:
-            kwargs = {}
-            if "state" in signature(inspector).parameters:
-                kwargs["state"] = state
-            inspector(prompt, **kwargs)
-
-    def _run_content_inspectors(self, content: str, state) -> None:
-        for inspector in self._output_inspectors:
-            kwargs = {}
-            if "state" in signature(inspector).parameters:
-                kwargs["state"] = state
-            inspector(content, **kwargs)
-
-    def inspect_prompt(self):
-        def wrapper(function: Callable):
-            self._prompt_inspectors.append(function)
-            return function
-
-        return wrapper
-
-    def inspect_output(self):
-        def wrapper(function: Callable):
-            self._output_inspectors.append(function)
-            return function
-
-        return wrapper
 
     def _run_prompt_inspectors(self, prompt: list[dict[str, str]], state) -> None:
         for inspector in self._prompt_inspectors:
