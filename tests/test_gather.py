--- conflicted
+++ resolved
@@ -45,13 +45,8 @@
     batch_size = 100
 
     agent = Agent(
-<<<<<<< HEAD
         instruction="instruction for {user_name}",
-        client=openai.AsyncOpenAI(api_key="abc"),
-=======
-        instruction="instruction",
         client=OpenAIClient(api_key="abc"),
->>>>>>> fa44f620
         model="gpt-4o-mini",
     )
 
@@ -92,16 +87,11 @@
         on_message_async_called_with.add((message, User(id=_context.id)))
 
     @agent.inspect_prompt
-<<<<<<< HEAD
-    async def inspect_prompt_async(prompt: list[Message], _context: User) -> None:
+    async def inspect_prompt_async(prompt: list[T.Message], _context: User) -> None:
         instruction = prompt[0]["content"]
         assert prompt[0]["role"] == "system"
         assert instruction == f"instruction for {_context.name}"
         inspect_prompt_async_called_with.append(instruction)
-=======
-    async def inspect_prompt_async(prompt: list[T.Message], _context: User) -> None:
-        inspect_prompt_async_called_with.append((prompt, User(id=_context.id)))
->>>>>>> fa44f620
 
     @agent.inspect_output
     async def inspect_output_async(message: T.Message, _context: User) -> None:
@@ -116,16 +106,11 @@
         on_message_sync_called_with.add((message, User(id=_context.id)))
 
     @agent.inspect_prompt
-<<<<<<< HEAD
-    def inspect_prompt_sync(prompt: list[Message], _context: User) -> None:
+    def inspect_prompt_sync(prompt: list[T.Message], _context: User) -> None:
         instruction = prompt[0]["content"]
         assert prompt[0]["role"] == "system"
         assert instruction == f"instruction for {_context.name}"
         inspect_prompt_sync_called_with.append(instruction)
-=======
-    def inspect_prompt_sync(prompt: list[T.Message], _context: User) -> None:
-        inspect_prompt_sync_called_with.append((prompt, User(id=_context.id)))
->>>>>>> fa44f620
 
     @agent.inspect_output
     def inspect_output_sync(message: T.Message, _context: User) -> None:
