--- conflicted
+++ resolved
@@ -3,14 +3,10 @@
 
 import pytest
 
-<<<<<<< HEAD
-from llmio import Agent, Message
-=======
 from openai import AsyncOpenAI, AsyncAzureOpenAI
 
-from llmio import Agent, models
+from llmio import Agent, models, types as T
 from llmio.clients import BaseClient, OpenAIClient, AzureOpenAIClient, GeminiClient
->>>>>>> fa44f620
 
 from tests.utils import mocked_async_openai_replies
 
@@ -30,17 +26,12 @@
 @pytest.mark.parametrize("client", clients())
 async def test_basics(client: BaseClient) -> None:
     agent = Agent(
-<<<<<<< HEAD
         instruction="""
             You are a calculator.
 
             {var1} {var2}
         """,
-        client=openai.AsyncOpenAI(api_key="abc"),
-=======
-        instruction="You are a calculator",
         client=client,
->>>>>>> fa44f620
     )
 
     @agent.tool()
@@ -62,7 +53,7 @@
     inspect_prompt_called = False
 
     @agent.inspect_prompt
-    async def inspect_prompt(prompt: list[Message]) -> None:
+    async def inspect_prompt(prompt: list[T.Message]) -> None:
         nonlocal inspect_prompt_called
         inspect_prompt_called = True
         assert (
