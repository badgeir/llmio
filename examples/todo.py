import os
from typing import List
import collections

from pprint import pprint

from llmio.assistant import Assistant


assistant = Assistant(
    description="You are a TODO-application conversation interface.",
    key=os.environ["OPENAI_TOKEN"],
)


TODOS: dict[int, list[str]] = collections.defaultdict(list)


@assistant.command
def get_todos(state: dict) -> List[str]:
    return TODOS[state["conversation_id"]]


@assistant.command
def add_todo(todo: str, state: dict) -> str:
    TODOS[state["conversation_id"]].append(todo)
    return "Added todo."


<<<<<<< HEAD
@assistant.inspect_output()
=======
@assistant.inspect_output
>>>>>>> c5e72806
def inspect_output(output, state):
    print("Inspecting Output")
    print(output, state)


def main():
    history = []
    while True:
        state = {"conversation_id": 123}
        _, history = assistant.speak(input(">>"), history=history, state=state)
        pprint(history)


if __name__ == "__main__":
    print(assistant.system_prompt())
    main()<|MERGE_RESOLUTION|>--- conflicted
+++ resolved
@@ -27,11 +27,7 @@
     return "Added todo."
 
 
-<<<<<<< HEAD
-@assistant.inspect_output()
-=======
 @assistant.inspect_output
->>>>>>> c5e72806
 def inspect_output(output, state):
     print("Inspecting Output")
     print(output, state)
