--- conflicted
+++ resolved
@@ -31,21 +31,13 @@
     return num1 * num2
 
 
-<<<<<<< HEAD
-@assistant.inspect_prompt()
-=======
 @assistant.inspect_prompt
->>>>>>> c5e72806
 def inspect_prompt(prompt):
     print("Inspecting prompt")
     pprint(prompt)
 
 
-<<<<<<< HEAD
-@assistant.inspect_output()
-=======
 @assistant.inspect_output
->>>>>>> c5e72806
 def inspect_output(output):
     print("Inspecting Output")
     pprint(output)
