import asyncio
import os

<<<<<<< HEAD
import openai
from llmio import Agent
=======
from pydantic import BaseModel
from llmio import StructuredAgent, OpenAIClient


class ResponseFormat(BaseModel):
    message: str
>>>>>>> fa44f620


# Define an agent that can add and multiply numbers using tools.
# The agent will also print any messages it receives.
agent = Agent(
    # Define the agent's instructions.
    instruction="""
        You are a calculating agent.
        Always use tools to calculate things.
        Never try to calculate things on your own.
        """,
    # Pass in an OpenAI client that will be used to interact with the model.
    # Any API that implements the OpenAI interface can be used.
    client=OpenAIClient(api_key=os.environ["OPENAI_TOKEN"]),
    model="gpt-4o-mini",
)


# Define tools using the `@agent.tool` decorator.
# Tools are automatically parsed by their type annotations
# and added to the agent's capabilities.
@agent.tool
def add(num1: float, num2: float) -> float:
    print(f"** Executing add({num1}, {num2}) -> {num1 + num2}")
    return num1 + num2


@agent.tool
async def multiply(num1: float, num2: float) -> float:
    print(f"** Executing multiply({num1}, {num2}) -> {num1 * num2}")
    return num1 * num2


# Define a message handler using the `@agent.on_message` decorator.
# The handler is optional. The messages will also be returned by the `speak` method.
@agent.on_message
async def print_message(message: ResponseFormat):
    print(f"** Posting message: '{message.message}'")


async def main() -> None:
    # pylint: disable=unused-variable

    # Run the agent with a message.
    # An empty history might also be passed in.
    # The agent will return a response with messages it generated and the updated history.
    response = await agent.speak("Hi! how much is 1 + 1?")
    # The agent is stateless and does not remember previous messages.
    # The history must be passed in to maintain context.
    response = await agent.speak(
        "and how much is that times two?", history=response.history
    )


if __name__ == "__main__":
    asyncio.run(main())<|MERGE_RESOLUTION|>--- conflicted
+++ resolved
@@ -1,22 +1,17 @@
 import asyncio
 import os
 
-<<<<<<< HEAD
-import openai
-from llmio import Agent
-=======
 from pydantic import BaseModel
 from llmio import StructuredAgent, OpenAIClient
 
 
 class ResponseFormat(BaseModel):
     message: str
->>>>>>> fa44f620
 
 
 # Define an agent that can add and multiply numbers using tools.
 # The agent will also print any messages it receives.
-agent = Agent(
+agent = StructuredAgent(
     # Define the agent's instructions.
     instruction="""
         You are a calculating agent.
@@ -27,6 +22,7 @@
     # Any API that implements the OpenAI interface can be used.
     client=OpenAIClient(api_key=os.environ["OPENAI_TOKEN"]),
     model="gpt-4o-mini",
+    response_format=ResponseFormat,
 )
 
 
